CC	 = clang
CXX	 = clang++
LD	 = lld

CFLAGS	 = -g -Wall -O2 -D_POSIX_C_SOURCE=20180920 -D_GNU_SOURCE=1 -fPIC
CXXFLAGS = -g -Wall -O2 -D_POSIX_C_SOURCE=20180920 -D_GNU_SOURCE=1 -std=c++1z -fPIC

TARGET  := x64-save-return-address openat1 openat2 open-many getpid write-many forkExec clock-nanosleep threads1 threads2 threads3 getpid-pie nanosleep segfault threads4 threads5 threads6 threads7 forkMany signal1 signal2 signal3 signal4 sigprocmask1 thread8-cond-wait thread9-cond-bcast

REVERIE_LIBRARY_PATH := $(shell realpath $(shell pwd)/../lib)
REVERIE_TOOL         := $(REVERIE_LIBRARY_PATH)/libecho.so
REVERIE_PRELOADER    := $(REVERIE_LIBRARY_PATH)/libreverie_preloader.so
REVERIE_DEBUG := $(shell realpath ../bin/reverie) --tool=$(REVERIE_TOOL) --preloader=$(REVERIE_PRELOADER) --debug=4 --
REVERIE       := $(shell realpath ../bin/reverie) --tool=$(REVERIE_TOOL) --preloader=$(REVERIE_PRELOADER) --debug=0 --
IO_REDIRECT = 2>/dev/null

all: $(TARGET)

build-tests: $(TARGET)

SRCS	 = $(shell ls *.c)
OBJS	 = $(patsubst %.c, %.o, ${SRCS})

.c.o:
	$(CC) $< -c -o $@ $(CFLAGS)

.cc.o:
	$(CXX) $< -c -o $@ $(CXXFLAGS)

x64-save-return-address: x64-save-return-address.o
	$(CC) $^ -o $@ $(CFLAGS)

openat1: openat1.o
	$(CC) $^ -o $@ $(CFLAGS)

openat2: openat2.o
	$(CC) $^ -o $@ $(CFLAGS)

open-many: open-many.o
	$(CC) $^ -o $@ $(CFLAGS)

getpid: getpid.o
	$(CC) $^ -o $@ $(CFLAGS)

getpid-pie: getpid-pie.c
	$(CC) $^ -o $@ $(CFLAGS) -pie -fPIE -Wno-return-type

write-many: write-many.o
	$(CC) $^ -o $@ $(CFLAGS)
forkExec: forkExec.o
	$(CC) $^ -o $@ $(CFLAGS)
forkMany: forkMany.o
	$(CC) $^ -o $@ $(CFLAGS)

clock-nanosleep: clock-nanosleep.o
	$(CC) $^ -o $@ $(CFLAGS) -lrt -lpthread

nanosleep: nanosleep.o
	$(CC) $^ -o $@ $(CFLAGS) -lrt -lpthread

threads1: threads1.o
	$(CC) $^ -o $@ $(CFLAGS) -lrt -lpthread

threads2: threads2.o
	$(CC) $^ -o $@ $(CFLAGS) -lrt -lpthread

threads3: threads3.o
	$(CC) $^ -o $@ $(CFLAGS) -lrt -lpthread

threads4: threads4.o
	$(CC) $^ -o $@ $(CFLAGS) -lrt -lpthread

threads5: threads5.o
	$(CC) $^ -o $@ $(CFLAGS) -lrt -lpthread

threads6: threads6.o
	$(CC) $^ -o $@ $(CFLAGS) -lrt -lpthread

threads7: threads7.o
	$(CC) $^ -o $@ $(CFLAGS) -lrt -lpthread

thread8-cond-wait: thread8-cond-wait.o
	$(CC) $^ -o $@ $(CFLAGS) -lrt -lpthread

thread9-cond-bcast: thread9-cond-bcast.o
	$(CC) $^ -o $@ $(CFLAGS) -lrt -lpthread

segfault: segfault.o
	$(CC) $^ -o $@ $(CFLAGS) -lrt -lpthread

signal1: signal1.o
	$(CC) $^ -o $@ $(CFLAGS) -lrt

signal2: signal2.o
	$(CC) $^ -o $@ $(CFLAGS) -lrt

signal3: signal3.o
	$(CC) $^ -o $@ $(CFLAGS) -lrt

signal4: signal4.o
	$(CC) $^ -o $@ $(CFLAGS) -lrt -lpthread

sigprocmask1: sigprocmask1.o
	$(CC) $^ -o $@ $(CFLAGS) -lrt

clean:
	$(RM) $(OBJS) *.o
	$(RM) $(TARGET)

tests: build-tests
	./x64-save-return-address
	RUST_BACKTRACE=1 $(REVERIE_DEBUG) ./openat1 $(IO_REDICT)
	$(REVERIE_DEBUG) ./open-many $(IO_REDIRECT)
	$(REVERIE_DEBUG) ./write-many $(IO_REDIRECT)
	$(REVERIE_DEBUG) ./getpid $(IO_REDIRECT)
	$(REVERIE_DEBUG) ./nanosleep $(IO_REDIRECT)
	$(REVERIE_DEBUG) ./clock-nanosleep $(IO_REDIRECT)
	$(REVERIE_DEBUG) ./getpid-pie $(IO_REDIRECT)
<<<<<<< HEAD
	timeout 30s $(REVERIE_DEBUG) ./test1.sh $(IO_REDIRECT)
=======
	-@#timeout 30s $(REVERIE_DEBUG) ./test1.sh $(IO_REDIRECT)
>>>>>>> 1fa7e98e
	-@#timeout 30s $(REVERIE_DEBUG) ./test2.sh $(IO_REDIRECT)
	-@#timeout 30s $(REVERIE_DEBUG) ./segfault && exit 1 || exit 0 $(IO_REDIRECT)
	-@#timeout 30s $(REVERIE_DEBUG) ./threads1 $(IO_REDIRECT)
	-@#timeout 30s $(REVERIE_DEBUG) ./threads2 $(IO_REDIRECT)
	-@#timeout 30s $(REVERIE_DEBUG) ./threads3 $(IO_REDIRECT)
	-@#timeout 30s $(REVERIE_DEBUG) ./threads4 $(IO_REDIRECT)
	-@#timeout 30s $(REVERIE_DEBUG) ./threads5 $(IO_REDIRECT)
	-@#timeout 30s $(REVERIE_DEBUG) ./threads6 $(IO_REDIRECT)
	-@#timeout 30s $(REVERIE_DEBUG) ./threads7 $(IO_REDIRECT)
	timeout 30s $(REVERIE_DEBUG) ./forkExec fork $(IO_REDIRECT)
	timeout 30s $(REVERIE_DEBUG) ./forkExec vfork $(IO_REDIRECT)
	timeout 30s $(REVERIE_DEBUG) ./forkMany $(IO_REDIRECT)
	timeout 30s $(REVERIE_DEBUG) ./forkMany --block-sigchld $(IO_REDIRECT)
	-@#$(REVERIE_DEBUG) ./signal1 $(IO_REDIRECT)
	$(REVERIE_DEBUG) ./signal2 $(IO_REDIRECT)
	$(REVERIE_DEBUG) ./signal3 $(IO_REDIRECT)
	$(REVERIE_DEBUG) ./sigprocmask1 $(IO_REDIRECT)
	-@#$(REVERIE_DEBUG) ./thread8-cond-wait $(IO_REDIRECT)
	-@#$(REVERIE_DEBUG) ./thread9-cond-bcast $(IO_REDIRECT)
	-@#timeout 30s $(REVERIE_DEBUG) ./test3.sh $(IO_REDIRECT)
	-@#timeout 30s $(REVERIE_DEBUG) ./test4.sh $(IO_REDIRECT)
	-@#timeout 30s $(REVERIE_DEBUG) ./test5.sh $(IO_REDIRECT)

.PHONY: all tests clean<|MERGE_RESOLUTION|>--- conflicted
+++ resolved
@@ -116,11 +116,7 @@
 	$(REVERIE_DEBUG) ./nanosleep $(IO_REDIRECT)
 	$(REVERIE_DEBUG) ./clock-nanosleep $(IO_REDIRECT)
 	$(REVERIE_DEBUG) ./getpid-pie $(IO_REDIRECT)
-<<<<<<< HEAD
-	timeout 30s $(REVERIE_DEBUG) ./test1.sh $(IO_REDIRECT)
-=======
 	-@#timeout 30s $(REVERIE_DEBUG) ./test1.sh $(IO_REDIRECT)
->>>>>>> 1fa7e98e
 	-@#timeout 30s $(REVERIE_DEBUG) ./test2.sh $(IO_REDIRECT)
 	-@#timeout 30s $(REVERIE_DEBUG) ./segfault && exit 1 || exit 0 $(IO_REDIRECT)
 	-@#timeout 30s $(REVERIE_DEBUG) ./threads1 $(IO_REDIRECT)
